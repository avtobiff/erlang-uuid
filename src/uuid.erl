%% -----------------------------------------------------------------------------
%% Copyright © 2010-2012 Per Andersson
%%
%% Erlang UUID is free software: you can redistribute it and/or modify
%% it under the terms of the GNU General Public License as published by
%% the Free Software Foundation, either version 3 of the License, or
%% (at your option) any later version.
%%
%% Erlang UUID is distributed in the hope that it will be useful,
%% but WITHOUT ANY WARRANTY; without even the implied warranty of
%% MERCHANTABILITY or FITNESS FOR A PARTICULAR PURPOSE.  See the
%% GNU General Public License for more details.
%%
%% You should have received a copy of the GNU General Public License
%% along with erlang-uuid.  If not, see <http://www.gnu.org/licenses/>.
%% -----------------------------------------------------------------------------
%% @author Per Andersson <avtobiff@gmail.com>
%% @copyright 2010-2012 Per Andersson
%% @doc
%% Erlang UUID
%%
%% Currently implements UUID v1, v3, v4, and v5 as of RFC 4122.
%%
%% Example usage
%% <pre>
<<<<<<< HEAD
%%     1> uuid:to_string(uuid:uuid4()).
%%     "79f492f8-1337-4200-abcd-92bada1cacao"
%%     2> uuid:to_string(uuid:uuid5(dns, "fqdn.example.com")).
%%     "8fd7fa87-4c20-5809-a1b0-e07f5c224f02"
=======
%%      1> uuid:to_string(uuid:uuid1()).
%%      "f412e400-c445-1131-bdc6-03f9e757eb34"
%%      2> uuid:to_string(uuid:uuid3(dns, "fqdn.example.com")).
%%      "06eaa791-8c2e-3b0d-8a07-c80979fd1b98"
%%      3> uuid:to_string(uuid:uuid3(uuid:uuid4(), "my name")).
%%      "fcf82b93-aa5e-3d79-b95e-726420f89e1b"
%%      4> uuid:to_string(uuid:uuid4()).
%%      "79f492f8-1337-4200-abcd-92bada1cacao"
%%      5> uuid:to_string(uuid:uuid5(dns, "fqdn.example.com")).
%%      "8fd7fa87-4c20-5809-a1b0-e07f5c224f02"
%%      6> uuid:to_string(uuid:uuid5(uuid:uuid4(), "my name")).
%%      "6ff58b11-e0b2-536c-b6be-bdccd38836a2"
>>>>>>> 66ecb12e
%% </pre>
%% @end
%% -----------------------------------------------------------------------------

-module(uuid).
-author('Per Andersson').

<<<<<<< HEAD
-export([uuid4/0, uuid5/2, to_string/1, to_string/2, to_binary/1]).
=======
-include("uuid.hrl").
>>>>>>> 66ecb12e

-export([get_node/0,
         to_binary/1,
         to_string/1, to_string/2,
         to_uuid_urn/1,
         uuid1/0, uuid1/2,
         uuid3/2,
         uuid4/0,
         uuid5/2]).


%% =============================================================================
%% UUID v1
%% =============================================================================

%% @doc Create a UUID v1 (timebased).
-spec uuid1() -> uuid().
uuid1() ->
    uuid1(null, null).

-spec uuid1(NodeArg::binary(), ClockSeqArg::binary()) -> uuid().
uuid1(NodeArg, ClockSeqArg) ->
    %% Determine values for UTC timestamp and clock sequence.
    %% FIXME Use random clock sequence for now ("state is unavailable").
    UtcTimestamp =
        calendar:datetime_to_gregorian_seconds(calendar:universal_time()),

    %% Multiply timestamp with amount of hundred nanosecond intervals per
    %% second since clock have lower resolution than this.
    HundredNanosPerSecond = round(1.0e9), % to integer()
    Timestamp = UtcTimestamp * HundredNanosPerSecond,

    <<TimeHi:12, TimeMid:16, TimeLow:32>> = <<Timestamp:60>>,

    ClockSequence =
        %% Use ClockSeq if supplied otherwise Generate random clock sequence.
        case ClockSeqArg of
            null        ->
                random:seed(now()),
                Rnd = random:uniform(2 bsl 14 - 1),
                <<Rnd:14>>;
            ClockSeqArg ->
                <<_:14>> = ClockSeqArg % make 14 bits wide
        end,
    <<ClockSeqHi:6, ClockSeqLow:8>> = ClockSequence,

    %% Get MAC address
    Node =
        case NodeArg of
            null -> get_node();
            _    -> NodeArg
        end,

    %% Compose UUIDv1
    <<TimeLow:32, TimeMid:16, ?UUIDv1:4, TimeHi:12,
      ?VARIANT:2, ClockSeqLow:8, ClockSeqHi:6, Node/binary>>.


%% =============================================================================
%% UUID v3
%% =============================================================================
%% @doc  Create a UUID v3 (name based, MD5 is hashing function) as a binary.
%%       Magic numbers are from Appendix C of the RFC 4122.
-spec uuid3(NamespaceOrUuid::atom() | uuid_string() | uuid(),
            Name::string()) -> uuid().
uuid3(dns, Name) ->
    create_namebased_uuid(md5,
        list_to_binary([<<16#6ba7b8109dad11d180b400c04fd430c8:128>>, Name]));
uuid3(url, Name) ->
    create_namebased_uuid(md5,
        list_to_binary([<<16#6ba7b8119dad11d180b400c04fd430c8:128>>, Name]));
uuid3(oid, Name) ->
    create_namebased_uuid(md5,
        list_to_binary([<<16#6ba7b8129dad11d180b400c04fd430c8:128>>, Name]));
uuid3(x500, Name) ->
    create_namebased_uuid(md5,
        list_to_binary([<<16#6ba7b8149dad11d180b400c04fd430c8:128>>, Name]));
uuid3(nil, Name) ->
    create_namebased_uuid(md5, list_to_binary([<<0:128>>, Name]));
uuid3(UuidStr, Name) when is_list(UuidStr) ->
    create_namebased_uuid(md5, list_to_binary([to_binary(UuidStr), Name]));
uuid3(UuidBin, Name) when is_binary(UuidBin) ->
    create_namebased_uuid(md5, list_to_binary([UuidBin, Name]));
uuid3(_, _) ->
    erlang:error(badarg).


%% =============================================================================
%% UUID v4
%% =============================================================================

%% @doc  Create a UUID v4 (random) as a binary
<<<<<<< HEAD
-spec uuid4() -> binary().
=======
-spec uuid4() -> uuid().
>>>>>>> 66ecb12e
uuid4() ->
    random:seed(now()),

    U0 = random:uniform((2 bsl 48) - 1),
    U1 = random:uniform((2 bsl 12) - 1),
    U2 = random:uniform((2 bsl 62) - 1),

    uuid4(U0, U1, U2).


%% @doc  Create a UUID v5 (name based) as a binary
-spec uuid5(atom(), string()) -> binary().
uuid5(oid, Name) ->
    uuid5(list_to_binary([<<16#6ba7b8109dad11d180b400c04fd430c8:128>>, Name]));
uuid5(dns, Name) ->
    uuid5(list_to_binary([<<16#6ba7b8109dad11d180b400c04fd430c8:128>>, Name]));
uuid5(url, Name) ->
    uuid5(list_to_binary([<<16#6ba7b8109dad11d180b400c04fd430c8:128>>, Name]));
uuid5(x500, Name) ->
    uuid5(list_to_binary([<<16#6ba7b8109dad11d180b400c04fd430c8:128>>, Name]));
uuid5(nil, Name) ->
    uuid5(list_to_binary([<<0:128>>, Name]));
uuid5(UuidStr, Name) when is_list(UuidStr) ->
    uuid5(list_to_binary([to_binary(UuidStr), Name]));
uuid5(UuidBin, Name) when is_binary(UuidBin) ->
    uuid5(list_to_binary([UuidBin, Name]));
uuid5(_, _) ->
    erlang:error(badarg).

%% @private
%% @doc  Create a UUID v5 (name based) from binary
-spec uuid5(binary()) -> binary().
uuid5(Data) ->
    <<Sha1:160>> = crypto:sha(Data),
    <<U0:48, _:4, U1:12, _:2, U2:62, _:32>> = <<Sha1:160>>,
    <<U0:48, 5:4, U1:12, 10:2, U2:62>>.


%% @doc  Create a 128 bit binary (UUID v4) from input
<<<<<<< HEAD
-spec uuid4(integer(), integer(), integer()) -> binary().
uuid4(U0, U1, U2) -> <<U0:48, 4:4, U1:12, 10:4, U2:60>>.
=======
-spec uuid4(U0::integer(), U1::integer(), U2::integer()) -> uuid().
uuid4(U0, U1, U2) ->
    % Set the four most significant bits (bits 12 through 15) of the
    % time_hi_and_version field to 0100, corresponding to version 4.

    % Set the two most significant bits (bits 6 and 7) of the
    % clock_seq_hi_and_reserved to zero and one, respectively.
    % Corresponding to variant 1 0.

    % Set all other bits pseudo-randomly chosen values
    % (as generated by caller).

    <<U0:48, ?UUIDv4:4, U1:12, ?VARIANT:2, U2:62>>.


%% =============================================================================
%% UUID v5
%% =============================================================================
>>>>>>> 66ecb12e

%% @doc  Create a UUID v5 (name based, SHA1 is hashing function) as a binary.
%%       Magic numbers are from Appendix C of the RFC 4122.
-spec uuid5(NamespaceOrUuid::atom() | uuid_string() | uuid(),
            Name::string()) -> uuid().
uuid5(dns, Name) ->
    create_namebased_uuid(sha1,
        list_to_binary([<<16#6ba7b8109dad11d180b400c04fd430c8:128>>, Name]));
uuid5(url, Name) ->
    create_namebased_uuid(sha1,
        list_to_binary([<<16#6ba7b8119dad11d180b400c04fd430c8:128>>, Name]));
uuid5(oid, Name) ->
    create_namebased_uuid(sha1,
        list_to_binary([<<16#6ba7b8129dad11d180b400c04fd430c8:128>>, Name]));
uuid5(x500, Name) ->
    create_namebased_uuid(sha1,
        list_to_binary([<<16#6ba7b8149dad11d180b400c04fd430c8:128>>, Name]));
uuid5(nil, Name) ->
    create_namebased_uuid(sha1, list_to_binary([<<0:128>>, Name]));
uuid5(UuidStr, Name) when is_list(UuidStr) ->
    create_namebased_uuid(sha1, list_to_binary([to_binary(UuidStr), Name]));
uuid5(UuidBin, Name) when is_binary(UuidBin) ->
    create_namebased_uuid(sha1, list_to_binary([UuidBin, Name]));
uuid5(_, _) ->
    erlang:error(badarg).


%% @private
%% @doc  Create a UUID v3 or v5 (name based) from binary, using MD5 or SHA1
%%       respectively.
-spec create_namebased_uuid(HashFunction::md5 | sha1,
                            Data::binary()) -> uuid().
create_namebased_uuid(md5, Data) ->
    Md5 = crypto:md5(Data),
    compose_namebased_uuid(?UUIDv3, Md5);
create_namebased_uuid(sha1, Data) ->
    <<Sha1:128, _:32>> = crypto:sha(Data),
    compose_namebased_uuid(?UUIDv5, <<Sha1:128>>).

%% @private
%% @doc  Compose a namebased UUID (v3 or v5) with input hashed data.
-spec compose_namebased_uuid(Version::3 | 5, Hash::binary()) -> uuid().
compose_namebased_uuid(Version, Hash) ->
    <<TimeLow:32, TimeMid:16, _AndVersion:4, TimeHi:12,
      _AndReserved:2, ClockSeqHi:6, ClockSeqLow:8, Node:48>> = Hash,

<<<<<<< HEAD
%% @doc  Format uuid string from binary
=======
    <<TimeLow:32, TimeMid:16, Version:4, TimeHi:12,
      ?VARIANT:2, ClockSeqHi:6, ClockSeqLow:8, Node:48>>.


%% =============================================================================
%% Formatting functions
%% =============================================================================

%% @doc  Format UUID string from binary
-spec to_string(Uuid::uuid()) -> uuid_string().
>>>>>>> 66ecb12e
to_string(Uuid) when is_binary(Uuid) ->
    to_string(pretty, Uuid);
to_string(_) ->
    erlang:error(badarg).

<<<<<<< HEAD
-spec to_string(simple | pretty, Uuid::binary()) -> string().
=======
-spec to_string(simple | pretty, Uuid::uuid()) -> uuid_string().
>>>>>>> 66ecb12e
to_string(pretty, <<U0:32, U1:16, U2:16, U3:16, U4:48>>) ->
    lists:flatten(io_lib:format(
        "~8.16.0b-~4.16.0b-~4.16.0b-~4.16.0b-~12.16.0b",
        [U0, U1, U2, U3, U4]));
to_string(simple, <<S:128>>) ->
    lists:flatten(io_lib:format("~32.16.0b", [S]));
to_string(_, _) ->
    erlang:error(badarg).


%% @doc  Create UUID URN from UUID binary or string.
-spec to_uuid_urn(UuidOrUrn::uuid() | uuid_string()) -> urn().
to_uuid_urn([$u, $r, $n, $:, $u, $u, $i, $d, $: |_] = Urn) ->
    Urn;
to_uuid_urn(Uuid) when is_binary(Uuid) ->
    "urn:uuid:" ++ uuid:to_string(Uuid);
to_uuid_urn(Uuid) when is_list(Uuid) ->
    "urn:uuid:" ++ Uuid.


%% @doc  Format uuid binary from string
<<<<<<< HEAD
-spec to_binary(UuidStr::string()) -> binary().
=======
-spec to_binary(UuidStr::uuid_string()) -> uuid().
>>>>>>> 66ecb12e
to_binary(UuidStr) when is_list(UuidStr) ->
    Parts = string:tokens(UuidStr, "$-"),
    [I0, I1, I2, I3, I4] = [hex_to_int(Part) || Part <- Parts],
    <<I0:32, I1:16, I2:16, I3:16, I4:48>>;
to_binary(_) ->
    erlang:error(badarg).



%% =============================================================================
%% Helper functions
%% =============================================================================

%% @private
%% @doc  Convert from hexadecimal digit represented as string to decimal.
-spec hex_to_int(Hex::string()) -> integer().
hex_to_int(Hex) ->
    {ok, [D], []} = io_lib:fread("~16u", Hex),
    D.


%% @private
%% @doc Predicate function for filtering interfaces to use
-spec filter_if({IfName::string(), IfConfig::list(tuple())}) -> true | false.
filter_if({IfName, IfConfig}) ->
    [HasHwAddr] =
        [true || {IfConfigItem, _} <- IfConfig, IfConfigItem =:= hwaddr],

    case {IfName, HasHwAddr} of
        % do not use loopback interface
        {"lo", _}     -> false;
        % use interface with a hwaddr
        {_   , true}  -> true;
        % do not use interfaces without a hwaddr
        _             -> false
    end.


%% @doc Get node id (IEEE 802 (MAC) address). Create random node id if hardware
%%      addres can be found.
-spec get_node() -> binary().
get_node() ->
    %% Get interfaces
    {ok, Ifs0} = inet:getifaddrs(),

    %% Take hwaddr from first interface
    Ifs1 = lists:filter(fun filter_if/1, Ifs0),

    case length(Ifs1) of
        %% No interface, create random 48-bit number with bit 8 set to one.
        0 -> random:seed(now()),
             Rnd = random:uniform(2 bsl 48 - 1),
             <<RndHi:7, _:1, RndLow:40>> = <<Rnd:48>>,
             %% Set 8 to 1
             <<RndHi:7, 1:1, RndLow:40>>;

        %% Use hardware address from first interface found.
        _ -> [{_IfName, IfConfig}|_] = Ifs1,
             [HwAddr] = [HwAddr || {IfConfigItemName, HwAddr}  <- IfConfig,
                                   IfConfigItemName =:= hwaddr],
             list_to_binary(HwAddr)
    end.<|MERGE_RESOLUTION|>--- conflicted
+++ resolved
@@ -23,12 +23,6 @@
 %%
 %% Example usage
 %% <pre>
-<<<<<<< HEAD
-%%     1> uuid:to_string(uuid:uuid4()).
-%%     "79f492f8-1337-4200-abcd-92bada1cacao"
-%%     2> uuid:to_string(uuid:uuid5(dns, "fqdn.example.com")).
-%%     "8fd7fa87-4c20-5809-a1b0-e07f5c224f02"
-=======
 %%      1> uuid:to_string(uuid:uuid1()).
 %%      "f412e400-c445-1131-bdc6-03f9e757eb34"
 %%      2> uuid:to_string(uuid:uuid3(dns, "fqdn.example.com")).
@@ -41,7 +35,6 @@
 %%      "8fd7fa87-4c20-5809-a1b0-e07f5c224f02"
 %%      6> uuid:to_string(uuid:uuid5(uuid:uuid4(), "my name")).
 %%      "6ff58b11-e0b2-536c-b6be-bdccd38836a2"
->>>>>>> 66ecb12e
 %% </pre>
 %% @end
 %% -----------------------------------------------------------------------------
@@ -49,11 +42,7 @@
 -module(uuid).
 -author('Per Andersson').
 
-<<<<<<< HEAD
--export([uuid4/0, uuid5/2, to_string/1, to_string/2, to_binary/1]).
-=======
 -include("uuid.hrl").
->>>>>>> 66ecb12e
 
 -export([get_node/0,
          to_binary/1,
@@ -146,11 +135,7 @@
 %% =============================================================================
 
 %% @doc  Create a UUID v4 (random) as a binary
-<<<<<<< HEAD
--spec uuid4() -> binary().
-=======
 -spec uuid4() -> uuid().
->>>>>>> 66ecb12e
 uuid4() ->
     random:seed(now()),
 
@@ -161,39 +146,8 @@
     uuid4(U0, U1, U2).
 
 
-%% @doc  Create a UUID v5 (name based) as a binary
--spec uuid5(atom(), string()) -> binary().
-uuid5(oid, Name) ->
-    uuid5(list_to_binary([<<16#6ba7b8109dad11d180b400c04fd430c8:128>>, Name]));
-uuid5(dns, Name) ->
-    uuid5(list_to_binary([<<16#6ba7b8109dad11d180b400c04fd430c8:128>>, Name]));
-uuid5(url, Name) ->
-    uuid5(list_to_binary([<<16#6ba7b8109dad11d180b400c04fd430c8:128>>, Name]));
-uuid5(x500, Name) ->
-    uuid5(list_to_binary([<<16#6ba7b8109dad11d180b400c04fd430c8:128>>, Name]));
-uuid5(nil, Name) ->
-    uuid5(list_to_binary([<<0:128>>, Name]));
-uuid5(UuidStr, Name) when is_list(UuidStr) ->
-    uuid5(list_to_binary([to_binary(UuidStr), Name]));
-uuid5(UuidBin, Name) when is_binary(UuidBin) ->
-    uuid5(list_to_binary([UuidBin, Name]));
-uuid5(_, _) ->
-    erlang:error(badarg).
-
-%% @private
-%% @doc  Create a UUID v5 (name based) from binary
--spec uuid5(binary()) -> binary().
-uuid5(Data) ->
-    <<Sha1:160>> = crypto:sha(Data),
-    <<U0:48, _:4, U1:12, _:2, U2:62, _:32>> = <<Sha1:160>>,
-    <<U0:48, 5:4, U1:12, 10:2, U2:62>>.
-
-
+%% @private
 %% @doc  Create a 128 bit binary (UUID v4) from input
-<<<<<<< HEAD
--spec uuid4(integer(), integer(), integer()) -> binary().
-uuid4(U0, U1, U2) -> <<U0:48, 4:4, U1:12, 10:4, U2:60>>.
-=======
 -spec uuid4(U0::integer(), U1::integer(), U2::integer()) -> uuid().
 uuid4(U0, U1, U2) ->
     % Set the four most significant bits (bits 12 through 15) of the
@@ -212,7 +166,6 @@
 %% =============================================================================
 %% UUID v5
 %% =============================================================================
->>>>>>> 66ecb12e
 
 %% @doc  Create a UUID v5 (name based, SHA1 is hashing function) as a binary.
 %%       Magic numbers are from Appendix C of the RFC 4122.
@@ -259,9 +212,6 @@
     <<TimeLow:32, TimeMid:16, _AndVersion:4, TimeHi:12,
       _AndReserved:2, ClockSeqHi:6, ClockSeqLow:8, Node:48>> = Hash,
 
-<<<<<<< HEAD
-%% @doc  Format uuid string from binary
-=======
     <<TimeLow:32, TimeMid:16, Version:4, TimeHi:12,
       ?VARIANT:2, ClockSeqHi:6, ClockSeqLow:8, Node:48>>.
 
@@ -272,17 +222,12 @@
 
 %% @doc  Format UUID string from binary
 -spec to_string(Uuid::uuid()) -> uuid_string().
->>>>>>> 66ecb12e
 to_string(Uuid) when is_binary(Uuid) ->
     to_string(pretty, Uuid);
 to_string(_) ->
     erlang:error(badarg).
 
-<<<<<<< HEAD
--spec to_string(simple | pretty, Uuid::binary()) -> string().
-=======
 -spec to_string(simple | pretty, Uuid::uuid()) -> uuid_string().
->>>>>>> 66ecb12e
 to_string(pretty, <<U0:32, U1:16, U2:16, U3:16, U4:48>>) ->
     lists:flatten(io_lib:format(
         "~8.16.0b-~4.16.0b-~4.16.0b-~4.16.0b-~12.16.0b",
@@ -304,11 +249,7 @@
 
 
 %% @doc  Format uuid binary from string
-<<<<<<< HEAD
--spec to_binary(UuidStr::string()) -> binary().
-=======
 -spec to_binary(UuidStr::uuid_string()) -> uuid().
->>>>>>> 66ecb12e
 to_binary(UuidStr) when is_list(UuidStr) ->
     Parts = string:tokens(UuidStr, "$-"),
     [I0, I1, I2, I3, I4] = [hex_to_int(Part) || Part <- Parts],
