--- conflicted
+++ resolved
@@ -395,13 +395,6 @@
 %%      pid. Used for random seed.
 -spec now_xor_pid() -> {pos_integer(), pos_integer(), pos_integer()}.
 now_xor_pid() ->
-<<<<<<< HEAD
     PidSum = erlang:phash2(self()),
-    {N0, N1, N2} = now(),
-=======
-    [_|PidPartsStr] =
-        re:split(pid_to_list(self()), "[<.>]", [{return, list}, trim]),
-    PidSum = lists:sum(lists:map(fun erlang:list_to_integer/1, PidPartsStr)),
     <<N0:32, N1:32, N2:32>> = crypto:rand_bytes(12),
->>>>>>> 960db545
     {N0 bxor PidSum, N1 bxor PidSum, N2 bxor PidSum}.